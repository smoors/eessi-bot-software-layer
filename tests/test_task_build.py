--- conflicted
+++ resolved
@@ -289,13 +289,8 @@
     repo = mocked_github.get_repo(repo_name)
     pr = repo.get_pull(pr_number)
     symlink = "/symlink"
-<<<<<<< HEAD
-    comment_id = create_pr_comment(job, job_id, app_name, pr, mocked_github, symlink)
-    assert comment_id == 1
-=======
     comment = create_pr_comment(job, job_id, app_name, pr, mocked_github, symlink)
     assert comment.id == 1
->>>>>>> 5c6b2d0f
     # check if created comment includes jobid?
     print("VERIFYING PR COMMENT")
     comment = get_submitted_job_comment(pr, job_id)
@@ -323,13 +318,8 @@
     repo = mocked_github.get_repo(repo_name)
     pr = repo.get_pull(pr_number)
     symlink = "/symlink"
-<<<<<<< HEAD
-    comment_id = create_pr_comment(job, job_id, app_name, pr, mocked_github, symlink)
-    assert comment_id == -1
-=======
     comment = create_pr_comment(job, job_id, app_name, pr, mocked_github, symlink)
     assert comment is None
->>>>>>> 5c6b2d0f
 
 
 # case 3: create_issue_comment fails once, then succeeds
@@ -353,13 +343,8 @@
     repo = mocked_github.get_repo(repo_name)
     pr = repo.get_pull(pr_number)
     symlink = "/symlink"
-<<<<<<< HEAD
-    comment_id = create_pr_comment(job, job_id, app_name, pr, mocked_github, symlink)
-    assert comment_id == 1
-=======
     comment = create_pr_comment(job, job_id, app_name, pr, mocked_github, symlink)
     assert comment.id == 1
->>>>>>> 5c6b2d0f
     assert pr.create_call_count == 2
 
 
@@ -428,15 +413,9 @@
 
     repo_name = "test_repo"
     pr_comment_id = 77
-<<<<<<< HEAD
-    pr_comment = PRComment(repo_name, pr_number, pr_comment_id)
-
-    create_metadata_file(job, job_id, pr_comment)
-=======
     repo = mocked_github.get_repo(repo_name)
     pr = repo.get_pull(pr_number)
     create_metadata_file(job, job_id, pr, pr_comment_id)
->>>>>>> 5c6b2d0f
 
     expected_file = f"_bot_job{job_id}.metadata"
     expected_file_path = os.path.join(tmpdir, expected_file)
@@ -456,22 +435,14 @@
     job2 = Job(dir_does_not_exist, "test/architecture", "EESSI-pilot", "--speed_up_job", ym, pr_number)
     job_id2 = "222"
     with pytest.raises(FileNotFoundError):
-<<<<<<< HEAD
-        create_metadata_file(job2, job_id2, pr_comment)
-=======
         create_metadata_file(job2, job_id2, pr, pr_comment_id)
->>>>>>> 5c6b2d0f
 
     # use directory without write permission
     dir_without_write_perm = os.path.join("/")
     job3 = Job(dir_without_write_perm, "test/architecture", "EESSI-pilot", "--speed_up_job", ym, pr_number)
     job_id3 = "333"
     with pytest.raises(OSError):
-<<<<<<< HEAD
-        create_metadata_file(job3, job_id3, pr_comment)
-=======
         create_metadata_file(job3, job_id3, pr, pr_comment_id)
->>>>>>> 5c6b2d0f
 
     # disk quota exceeded (difficult to create and unlikely to happen because
     # partition where file is stored is usually very large)
@@ -480,11 +451,7 @@
     # job_id = None
     job4 = Job(tmpdir, "test/architecture", "EESSI-pilot", "--speed_up_job", ym, pr_number)
     job_id4 = None
-<<<<<<< HEAD
-    create_metadata_file(job4, job_id4, pr_comment)
-=======
     create_metadata_file(job4, job_id4, pr, pr_comment_id)
->>>>>>> 5c6b2d0f
 
     expected_file4 = f"_bot_job{job_id}.metadata"
     expected_file_path4 = os.path.join(tmpdir, expected_file4)
@@ -500,8 +467,4 @@
     job5 = Job(None, "test/architecture", "EESSI-pilot", "--speed_up_job", ym, pr_number)
     job_id5 = "555"
     with pytest.raises(TypeError):
-<<<<<<< HEAD
-        create_metadata_file(job5, job_id5, pr_comment)
-=======
-        create_metadata_file(job5, job_id5, pr, pr_comment_id)
->>>>>>> 5c6b2d0f
+        create_metadata_file(job5, job_id5, pr, pr_comment_id)