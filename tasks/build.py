import configparser
import json
import os
import subprocess
import time

from connections import github
from datetime import datetime, timezone
from pyghee.utils import log, error
from tools import config

BUILD_JOB_SCRIPT = "build_job_script"
CVMFS_CUSTOMIZATIONS = "cvmfs_customizations"
HTTP_PROXY = "http_proxy"
HTTPS_PROXY = "https_proxy"
JOBS_BASE_DIR = "jobs_base_dir"
LOAD_MODULES = "load_modules"
LOCAL_TMP = "local_tmp"
SLURM_PARAMS = "slurm_params"
SUBMIT_COMMAND = "submit_command"
    

def mkdir(path):
    """create directory on the path passed to the method

    Args:
        path (string): location to where the directory is being created
    """
    if not os.path.exists(path):
        os.makedirs(path)


def get_build_env_cfg():
    """Gets build environment values

    Returns:
         dict(str, dict): dictionary of configuration data
    """
    buildenv = config.get_section('buildenv')

    jobs_base_dir = buildenv.get(JOBS_BASE_DIR)
    log("jobs_base_dir '%s'" % jobs_base_dir)
    config_data = {JOBS_BASE_DIR: jobs_base_dir}
    local_tmp = buildenv.get(LOCAL_TMP)
    log("local_tmp '%s'" % local_tmp)
    config_data[LOCAL_TMP] = local_tmp

    build_job_script = buildenv.get(BUILD_JOB_SCRIPT)
    log("build_job_script '%s'" % build_job_script)
    config_data[BUILD_JOB_SCRIPT] = build_job_script

    submit_command = buildenv.get(SUBMIT_COMMAND)
    log("submit_command '%s'" % submit_command)
    config_data[SUBMIT_COMMAND] = submit_command


    slurm_params = buildenv.get(SLURM_PARAMS)
    # always submit jobs with hold set, so job manager can release them
    slurm_params += ' --hold'
    log("slurm_params '%s'" % slurm_params)
    config_data[SLURM_PARAMS] = slurm_params

    cvmfs_customizations = {}
    try:
        cvmfs_customizations_str = buildenv.get(CVMFS_CUSTOMIZATIONS)
        log("cvmfs_customizations '%s'" % cvmfs_customizations_str)

        if cvmfs_customizations_str != None:
            cvmfs_customizations = json.loads(cvmfs_customizations_str)

        log("cvmfs_customizations '%s'" % json.dumps(cvmfs_customizations))
    except json.decoder.JSONDecodeError as e:
        print(e)
        error(f'Value for cvmfs_customizations ({cvmfs_customizations_str}) could not be decoded.')

    config_data[CVMFS_CUSTOMIZATIONS] = cvmfs_customizations

    http_proxy = buildenv.get(HTTP_PROXY) or ''
    log("http_proxy '%s'" % http_proxy)
    config_data[HTTP_PROXY] = http_proxy

    https_proxy = buildenv.get(HTTPS_PROXY) or ''
    log("https_proxy '%s'" % https_proxy)
    config_data[HTTPS_PROXY] = https_proxy

    load_modules = buildenv.get(LOAD_MODULES) or ''
    log("load_modules '%s'" % load_modules)
    config_data[LOAD_MODULES] = load_modules

    return config_data


def get_architecturetargets():
    """get architecturetargets and set arch_target_map

    Returns:
        dict(str, dict): dictionary of arch_target_map which contains entries of the format OS/SUBDIR : ADDITIONAL_SBATCH_PARAMETERS 
    """
    architecturetargets = config.get_section('architecturetargets')
    arch_target_map = json.loads(architecturetargets.get('arch_target_map'))
    log("arch target map '%s'" % json.dumps(arch_target_map))
    return arch_target_map


def create_directory(pr, jobs_base_dir, event_info):
    """Create directory for Pull Request

    Args:
        pr (object): pr details
        jobs_base_dir (string): location where the bot prepares directories per job
        event_info (string): event received by event_handler 

    Returns:   
        tuple of 3 elements containing

        - ym(string): string with datestamp (<year>.<month>)
        - pr_id(int): pr number
        - run_dir(string): path to run_dir
    """
    # create directory structure according to alternative described in
    #   https://github.com/EESSI/eessi-bot-software-layer/issues/7
    #   jobs_base_dir/YYYY.MM/pr<id>/event_<id>/run_<id>/target_<cpuarch>
    
    ym = datetime.today().strftime('%Y.%m')
    pr_id = 'pr_%s' % pr.number
    event_id = 'event_%s' % event_info['id']
    event_dir = os.path.join(jobs_base_dir, ym, pr_id, event_id)
    mkdir(event_dir)

    run = 0
    while os.path.exists(os.path.join(event_dir, 'run_%03d' % run)):
        run += 1
    run_dir = os.path.join(event_dir, 'run_%03d' % run)
    mkdir(run_dir)
    return ym, pr_id, run_dir


def run_cmd(run_command, cmd_detail, arch_job_dir):
    """Run Commands and logs the process

    Args:
        run_command (string): command to run 
        cmd_detail (string): purpose of the commant
        arch_job_dir (string): location of arch_job_dir

    Returns:   
        tuple of  2 elements containing

        - process_output(string): output of the process
        - process_exit_code(string): exit code of the process   
    """
    log(" '%s' by running '%s' in directory '%s'" % (cmd_detail, run_command, arch_job_dir))
    result = subprocess.run(run_command,
                                cwd=arch_job_dir,
                                shell=True,
                                stdout=subprocess.PIPE,
                                stderr=subprocess.PIPE)
    process_output = result.stdout.decode()
    process_error = result.stderr.decode()
    process_exit_code = result.returncode

    if process_exit_code != 0:
        log("Error: '%s' Exitcode: %s" % (process_error,process_exit_code))
 
    log(" '%s' \nStdout %s\nStderr: %s" % (cmd_detail,result.stdout,result.stderr))
    
    return(process_output,process_exit_code)


def setup_pr_in_arch_job_dir(repo_name, branch_name, pr, arch_job_dir):
    """Download pull request to arch_job_dir

    Args:
        repo_name (string): pr base repo name
        branch_name (string): pr branch name
        pr (object): pr details
        arch_job_dir (string): location of arch_job_dir
    """
    # download pull request to arch_job_dir
    #  - PyGitHub doesn't seem capable of doing that (easily);
    #  - for now, keep it simple and just execute the commands (anywhere) (note 'git clone' requires that destination is an empty directory)
    #    * patching method
    #      git clone https://github.com/REPO_NAME arch_job_dir
    #      git checkout BRANCH (is stored as ref for base record in PR)
    #      curl -L https://github.com/REPO_NAME/pull/PR_NUMBER.patch > arch_job_dir/PR_NUMBER.patch
    #    (execute the next one in arch_job_dir)
    #      git am PR_NUMBER.patch
    #
    #  - REPO_NAME is repo_name
    #  - PR_NUMBER is pr.number
    git_clone_cmd = ' '.join(['git clone', f'https://github.com/{repo_name}', arch_job_dir])
<<<<<<< HEAD
    clone_output,clone_exit_code = run_cmd(git_clone_cmd, "Clone repo", arch_job_dir)
    
=======

    log("Clone repo by running '%s' in directory '%s'" % (git_clone_cmd, arch_job_dir))
    cloned_repo = subprocess.run(git_clone_cmd,
                                cwd=arch_job_dir,
                                shell=True,
                                stdout=subprocess.PIPE,
                                stderr=subprocess.PIPE)
    log("Cloned repo!\nStdout %s\nStderr: %s" % (cloned_repo.stdout, cloned_repo.stderr))

>>>>>>> d04aa346
    git_checkout_cmd = ' '.join([
        'git checkout',
        branch_name,
    ])
    log("Checkout branch '%s' by running '%s' in directory '%s'" % (branch_name, git_checkout_cmd, arch_job_dir))
    checkout_repo = subprocess.run(git_checkout_cmd,
                                 cwd=arch_job_dir,
                                 shell=True,
                                 stdout=subprocess.PIPE,
                                 stderr=subprocess.PIPE)
<<<<<<< HEAD
    log("Checked out branch!\nStdout %s\nStderr: %s" % (checkout_repo.stdout,checkout_repo.stderr))
  
    curl_cmd = f'curl -L https://github.com/{repo_name}/pull/{pr.number}.patch > {pr.number}.patch'
    curl_output, curl_exit_code = run_cmd(curl_cmd, "Obtain patch", arch_job_dir)
   
    git_am_cmd = f'git am {pr.number}.patch'
    git_am_output, git_am_exit_code = run_cmd(git_am_cmd, "Apply patch", arch_job_dir)
=======
    log("Checked out branch!\nStdout %s\nStderr: %s" % (checkout_repo.stdout, checkout_repo.stderr))

    curl_cmd = f'curl -L https://github.com/{repo_name}/pull/{pr.number}.patch > {pr.number}.patch'

    log("Obtain patch by running '%s' in directory '%s'" % (curl_cmd, arch_job_dir))
    got_patch = subprocess.run(curl_cmd,
                               cwd=arch_job_dir,
                               shell=True,
                               stdout=subprocess.PIPE,
                               stderr=subprocess.PIPE)
    log("Got patch!\nStdout %s\nStderr: %s" % (got_patch.stdout, got_patch.stderr))

    git_am_cmd = f'git am {pr.number}.patch'
    log("Apply patch by running '%s' in directory '%s'" % (git_am_cmd, arch_job_dir))
    patched = subprocess.run(git_am_cmd,
                             cwd=arch_job_dir,
                             shell=True,
                             stdout=subprocess.PIPE,
                             stderr=subprocess.PIPE)
    log("Applied patch!\nStdout %s\nStderr: %s" % (patched.stdout, patched.stderr))
>>>>>>> d04aa346


def apply_cvmfs_customizations(cvmfs_customizations, arch_job_dir):
    """if cvmfs_customizations are defined then applies it

    Args:
        cvmfs_customizations (dictionary): maps a file name to an entry that needs to be appended to that file. 
        arch_job_dir ((string): location of arch_job_dir
    """
    if len(cvmfs_customizations) > 0:
        # for each entry/key, append value to file
        for key in cvmfs_customizations.keys():
            basename = os.path.basename(key)
            jobcfgfile = os.path.join(arch_job_dir, basename)
            with open(jobcfgfile, "a") as file_object:
                file_object.write(cvmfs_customizations[key]+'\n')

            # TODO (maybe) create mappings_file to be used by
            #      eessi-bot-build.slurm to init SINGULARITY_BIND;
            #      for now, only existing mappings may be customized


def download_pull_request(pr, arch_target_map, run_dir, cvmfs_customizations):
    """setup pull request in arch_job_dir and apply cvmfs customizations

    Args:
        pr (object): data of pr
        arch_target_map (dictionary): contains entries of the format OS/SUBDIR : ADDITIONAL_SBATCH_PARAMETERS where the jobs are submitted 
        run_dir (string): path to run directory
        cvmfs_customizations (dictionary): CVMFS configuration for the build job

    Returns:
        tuple of 2 elements containing
            - repo_name(string):  pr base repository name
            - jobs(list): list containing all the jobs
    """
    # adopting approach outlined in https://github.com/EESSI/eessi-bot-software-layer/issues/17
    # need to use `base` instead of `head` ... don't need to know the branch name
    # TODO rename to base_repo_name?
    repo_name = pr.base.repo.full_name
    log("build_easystack_from_pr: pr.base.repo.full_name '%s'" % pr.base.repo.full_name)
    branch_name = pr.base.ref
    log("build_easystack_from_pr: pr.base.repo.ref '%s'" % pr.base.ref)
    jobs = []
    for arch_target, slurm_opt in arch_target_map.items():
        arch_job_dir = os.path.join(run_dir, arch_target.replace('/', '_'))
        
        mkdir(arch_job_dir)
        log("arch_job_dir '%s'" % arch_job_dir)

        setup_pr_in_arch_job_dir(repo_name, branch_name, pr, arch_job_dir)

        # check if we need to apply local customizations:
        #   is cvmfs_customizations defined? yes, apply it
        apply_cvmfs_customizations(cvmfs_customizations, arch_job_dir)


        # enlist jobs to proceed
        jobs.append([arch_job_dir, arch_target, slurm_opt])
    log("  %d jobs to proceed after applying white list" % len(jobs))
    if jobs:
        log(json.dumps(jobs, indent=4))
    
    return repo_name, jobs


def submit_job(job, submitted_jobs, build_env_cfg, ym, pr_id):
    """Parse job id and submit jobs from directory

    Args:
        job (list): jobs to be submitted
        submitted_jobs (list): jobs submitted
        build_env_cfg (dictionary): build environment data
        ym (string): string with datestamp (<year>.<month>)
        pr_id(int): pr number

    Returns:
        tuple of 2 elements containing
            - job_id(string):  job_id of submitted job
            - symlink(string): symlink from main pr_<ID> dir to job dir (job[0])
    """    
    command_line = ' '.join([
        build_env_cfg[SUBMIT_COMMAND],
        build_env_cfg[SLURM_PARAMS],
        job[2],
        build_env_cfg[BUILD_JOB_SCRIPT],
        '--tmpdir', build_env_cfg[LOCAL_TMP],
    ])
    if build_env_cfg[HTTP_PROXY]:
        command_line += f' --http-proxy {build_env_cfg[HTTP_PROXY]}'
    if build_env_cfg[HTTPS_PROXY]:
        command_line += f' --https-proxy {build_env_cfg[HTTPS_PROXY]}'
    if build_env_cfg[LOAD_MODULES]:
        command_line += f' --load-modules {build_env_cfg[LOAD_MODULES]}'
    # TODO the handling of generic targets requires a bit knowledge about
    #      the internals of building the software layer, maybe ok for now,
    #      but it might be good to think about an alternative
    # if target contains generic, add ' --generic' to command line
    if "generic" in job[1]:
        command_line += ' --generic'
    log("Submit job for target '%s' with '%s' from directory '%s'" % (job[1], command_line, job[0]))
    submitted = subprocess.run(
            command_line,
            shell=True,
            cwd=job[0],
            stdout=subprocess.PIPE,
            stderr=subprocess.PIPE)
    # sbatch output is 'Submitted batch job JOBID'
    #   parse job id & add it to array of submitted jobs PLUS create a symlink from main pr_<ID> dir to job dir (job[0])
    log(f'build_easystack_from_pr(): sbatch out: {submitted.stdout.decode("UTF-8")}')
    log(f'build_easystack_from_pr(): sbatch err: {submitted.stderr.decode("UTF-8")}')

    job_id = submitted.stdout.split()[3].decode("UTF-8")
    submitted_jobs.append(job_id)
    symlink = os.path.join(build_env_cfg[JOBS_BASE_DIR], ym, pr_id, job_id)
    log(f"jobs_base_dir: {build_env_cfg[JOBS_BASE_DIR]}, ym: {ym}, pr_id: {pr_id}, job_id: {job_id}")

    os.symlink(job[0], symlink)
    log("Submit command executed!\nStdout: %s\nStderr: %s" % (submitted.stdout, submitted.stderr))
    return job_id, symlink


def create_metadata(job, repo_name, pr, job_id):
    """Create metadata file in submission dir

    Args:
        job (list):  jobs to be submitted
        repo_name (string): pr base repository name
        pr (object): data of pr
        job_id (string): job id after parsing
    """
    # create _bot_job<jobid>.metadata file in submission directory
    bot_jobfile = configparser.ConfigParser()
    bot_jobfile['PR'] = { 'repo' : repo_name, 'pr_number' : pr.number }
    bot_jobfile_path = os.path.join(job[0], f'_bot_job{job_id}.metadata')
    with open(bot_jobfile_path, 'w') as bjf:
        bot_jobfile.write(bjf)


def create_pr_comments(job, job_id, app_name, job_comment, pr, repo_name, gh, symlink):
    """create comments for pr

    Args:
        job (list): jobs to be submitted
        job_id (string): job id after parsing
        app_name (string): name of the app
        job_comment (string): comments for jobs status and job release
        pr (object): pr data
        repo_name (string): pr base repo name
        gh (object):github instance
        symlink(string): symlink from main pr_<ID> dir to job dir
    """
    job_comment = f'Job `{job_id}` on `{app_name}`'
    # obtain arch from job[1] which has the format OS/ARCH

    arch_name = '-'.join(job[1].split('/')[1:])
    job_comment += f' for `{arch_name}`'
    job_comment += ' in job dir `%s`\n' % symlink
    job_comment += '|date|job status|comment|\n'
    job_comment += '|----------|----------|------------------------|\n'

    dt = datetime.now(timezone.utc)
    job_comment += f'|{dt.strftime("%b %d %X %Z %Y")}|submitted|job waits for release by job manager|'

    repo = gh.get_repo(repo_name)
    pull_request = repo.get_pull(pr.number)
    pull_request.create_issue_comment(job_comment)


def build_easystack_from_pr(pr, event_info):
    """Build from the pr by fetching data for build environment cofinguration, downloading pr, running jobs and adding comments

    Args:
        pr (object): _description_
        event_info (string): event received by event_handler 
    """
    # retrieving some settings from 'app.cfg' in bot directory
    # [github]
    app_name = config.get_section('github').get('app_name')
    
    # [buildenv]
    build_env_cfg = get_build_env_cfg()
    
    # [architecturetargets]
    arch_target_map = get_architecturetargets()   
    
    # [directory structure]
    ym, pr_id, run_dir = create_directory(pr, build_env_cfg[JOBS_BASE_DIR], event_info)
    gh = github.get_instance()
    
    # [download pull request]
    repo_name, jobs = download_pull_request(pr, arch_target_map, run_dir, build_env_cfg[CVMFS_CUSTOMIZATIONS])
    
    # Run jobs with the build job submission script
    submitted_jobs = []
    job_comment = ''
    for job in jobs:
        # TODO make local_tmp specific to job? to isolate jobs if multiple ones can run on a single node
        job_id, symlink = submit_job(job, submitted_jobs, build_env_cfg, ym, pr_id)

        # create _bot_job<jobid>.metadata file in submission directory
        create_metadata(job, repo_name, pr, job_id)
  
        # report submitted jobs (incl architecture, ...)
        create_pr_comments(job, job_id, app_name, job_comment, pr, repo_name, gh, symlink)<|MERGE_RESOLUTION|>--- conflicted
+++ resolved
@@ -189,20 +189,8 @@
     #  - REPO_NAME is repo_name
     #  - PR_NUMBER is pr.number
     git_clone_cmd = ' '.join(['git clone', f'https://github.com/{repo_name}', arch_job_dir])
-<<<<<<< HEAD
     clone_output,clone_exit_code = run_cmd(git_clone_cmd, "Clone repo", arch_job_dir)
-    
-=======
-
-    log("Clone repo by running '%s' in directory '%s'" % (git_clone_cmd, arch_job_dir))
-    cloned_repo = subprocess.run(git_clone_cmd,
-                                cwd=arch_job_dir,
-                                shell=True,
-                                stdout=subprocess.PIPE,
-                                stderr=subprocess.PIPE)
-    log("Cloned repo!\nStdout %s\nStderr: %s" % (cloned_repo.stdout, cloned_repo.stderr))
-
->>>>>>> d04aa346
+
     git_checkout_cmd = ' '.join([
         'git checkout',
         branch_name,
@@ -213,7 +201,6 @@
                                  shell=True,
                                  stdout=subprocess.PIPE,
                                  stderr=subprocess.PIPE)
-<<<<<<< HEAD
     log("Checked out branch!\nStdout %s\nStderr: %s" % (checkout_repo.stdout,checkout_repo.stderr))
   
     curl_cmd = f'curl -L https://github.com/{repo_name}/pull/{pr.number}.patch > {pr.number}.patch'
@@ -221,28 +208,6 @@
    
     git_am_cmd = f'git am {pr.number}.patch'
     git_am_output, git_am_exit_code = run_cmd(git_am_cmd, "Apply patch", arch_job_dir)
-=======
-    log("Checked out branch!\nStdout %s\nStderr: %s" % (checkout_repo.stdout, checkout_repo.stderr))
-
-    curl_cmd = f'curl -L https://github.com/{repo_name}/pull/{pr.number}.patch > {pr.number}.patch'
-
-    log("Obtain patch by running '%s' in directory '%s'" % (curl_cmd, arch_job_dir))
-    got_patch = subprocess.run(curl_cmd,
-                               cwd=arch_job_dir,
-                               shell=True,
-                               stdout=subprocess.PIPE,
-                               stderr=subprocess.PIPE)
-    log("Got patch!\nStdout %s\nStderr: %s" % (got_patch.stdout, got_patch.stderr))
-
-    git_am_cmd = f'git am {pr.number}.patch'
-    log("Apply patch by running '%s' in directory '%s'" % (git_am_cmd, arch_job_dir))
-    patched = subprocess.run(git_am_cmd,
-                             cwd=arch_job_dir,
-                             shell=True,
-                             stdout=subprocess.PIPE,
-                             stderr=subprocess.PIPE)
-    log("Applied patch!\nStdout %s\nStderr: %s" % (patched.stdout, patched.stderr))
->>>>>>> d04aa346
 
 
 def apply_cvmfs_customizations(cvmfs_customizations, arch_job_dir):
